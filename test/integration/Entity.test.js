--- conflicted
+++ resolved
@@ -1,9 +1,5 @@
 import { strictEqual } from 'assert'
-<<<<<<< HEAD
-import { flushRemovedEntities, getEntityCursor, getRemovedEntities, resetGlobals } from '../../src/Entity.js'
-=======
-import { getEntityCursor, getRemovedEntities, resetGlobals, setRemovedRecycleThreshold } from '../../src/Entity.js'
->>>>>>> 056c637e
+import { flushRemovedEntities, getEntityCursor, getRemovedEntities, resetGlobals, setRemovedRecycleThreshold } from '../../src/Entity.js'
 import { createWorld, addEntity, removeEntity } from '../../src/index.js'
 import { enableManualEntityRecycling } from '../../src/World.js'
 
@@ -74,7 +70,6 @@
     strictEqual(eid, 0)
 
   })
-<<<<<<< HEAD
   it('should flush entity IDs', () => {
     const world = createWorld()
     enableManualEntityRecycling(world)
@@ -83,22 +78,12 @@
     for (let i = 0; i < 1500; i++) {
       const eid = addEntity(world)
       ents.push(eid)
-=======
-  it('should be able to configure % of removed entity IDs before recycle', () => {
-    const world = createWorld()
-
-    setRemovedRecycleThreshold(0.012)
-
-    for (let i = 0; i < 1500; i++) {
-      const eid = addEntity(world)
->>>>>>> 056c637e
       strictEqual(getEntityCursor(), eid+1)
       strictEqual(eid, i)
     }
 
     strictEqual(getEntityCursor(), 1500)
 
-<<<<<<< HEAD
     // remove more than 1%
     for (let i = 0; i < 1500; i++) {
       const eid = ents[i]
@@ -108,12 +93,6 @@
     // flush removed ents, making them available again
     flushRemovedEntities(world)
 
-=======
-    for (let i = 0; i < 1200; i++) {
-      removeEntity(world, i)
-    }
-
->>>>>>> 056c637e
     let eid = addEntity(world)
     strictEqual(eid, 1500)
 
@@ -126,7 +105,6 @@
     eid = addEntity(world)
     strictEqual(eid, 1503)
 
-<<<<<<< HEAD
     removeEntity(world, 1503)
 
     eid = addEntity(world)
@@ -136,12 +114,41 @@
 
     eid = addEntity(world)
     strictEqual(eid, 1505)
-=======
+
+  })
+  it('should be able to configure % of removed entity IDs before recycle', () => {
+    const world = createWorld()
+
+    setRemovedRecycleThreshold(0.012)
+
+    for (let i = 0; i < 1500; i++) {
+      const eid = addEntity(world)
+      strictEqual(getEntityCursor(), eid+1)
+      strictEqual(eid, i)
+    }
+
+    strictEqual(getEntityCursor(), 1500)
+
+    for (let i = 0; i < 1200; i++) {
+      removeEntity(world, i)
+    }
+
+    let eid = addEntity(world)
+    strictEqual(eid, 1500)
+
+    eid = addEntity(world)
+    strictEqual(eid, 1501)
+
+    eid = addEntity(world)
+    strictEqual(eid, 1502)
+
+    eid = addEntity(world)
+    strictEqual(eid, 1503)
+
     removeEntity(world, eid)
 
     eid = addEntity(world)
     strictEqual(eid, 0)
->>>>>>> 056c637e
 
   })
 })